// Must use `import *` or named imports for React's types
import {FunctionComponent} from 'react';
import * as stripeJs from '@stripe/stripe-js';

import React from 'react';

import PropTypes from 'prop-types';

import {useCartElementContextWithUseCase} from './Elements';
import {useAttachEvent} from '../utils/useAttachEvent';
import {ElementProps} from '../types';
import {usePrevious} from '../utils/usePrevious';
import {
  extractAllowedOptionsUpdates,
  UnknownOptions,
} from '../utils/extractAllowedOptionsUpdates';
import {useElementsOrCustomCheckoutSdkContextWithUseCase} from './CustomCheckout';

type UnknownCallback = (...args: unknown[]) => any;

interface PrivateElementProps {
  id?: string;
  className?: string;
  onChange?: UnknownCallback;
  onBlur?: UnknownCallback;
  onFocus?: UnknownCallback;
  onEscape?: UnknownCallback;
  onReady?: UnknownCallback;
  onClick?: UnknownCallback;
  onLoadError?: UnknownCallback;
  onLoaderStart?: UnknownCallback;
  onNetworksChange?: UnknownCallback;
<<<<<<< HEAD
  onCheckout?: UnknownCallback;
  onLineItemClick?: UnknownCallback;
  onConfirm?: UnknownCallback;
  onCancel?: UnknownCallback;
  onShippingAddressChange?: UnknownCallback;
  onShippingRateChange?: UnknownCallback;
=======
>>>>>>> c296f9e6
  options?: UnknownOptions;
}

const capitalized = (str: string) => str.charAt(0).toUpperCase() + str.slice(1);

// The Element instances [adds and removes classes][0] from the container node
// it is mounted to. We also want to be able to manage the class of the
// container node via the `className` prop passed to the Element wrapper
// component. If we naively apply the `className` prop, it will overwrite the
// classes that the Element instance has set for itself ([#267][1]).
//
// So instead, we track the current and previous value of the `className` prop.
// After each render, we _append_ every class in the current `className` prop
// to the container `class`, then remove any class that was in the previous
// `className` prop but is not in the current prop.
//
// [0]: https://stripe.com/docs/js/element/the_element_container
// [1]: https://github.com/stripe/react-stripe-js/issues/267
const useClassName = (domNode: HTMLDivElement | null, classNameProp = '') => {
  const previousClassNamePropRef = React.useRef(classNameProp);

  React.useLayoutEffect(() => {
    const previousClassNameProp = previousClassNamePropRef.current;
    previousClassNamePropRef.current = classNameProp;

    if (!domNode) {
      return;
    }

    const previousClassNames = previousClassNameProp
      .split(/\s+/)
      .filter((n) => n.length);
    const classNames = classNameProp.split(/\s+/).filter((n) => n.length);
    const removedClassNames = previousClassNames.filter(
      (n) => !classNames.includes(n)
    );

    domNode.classList.add(...classNames);
    domNode.classList.remove(...removedClassNames);
  }, [domNode, classNameProp]);

  // track previous classnames
  // merge provided classnames and existing classnames on domNode
  // remove the previous classnames not in the current classnames
};

const createElementComponent = (
  type: stripeJs.StripeElementType,
  isServer: boolean
): FunctionComponent<ElementProps> => {
  const displayName = `${capitalized(type)}Element`;

  const ClientElement: FunctionComponent<PrivateElementProps> = ({
    id,
    className,
    options = {},
<<<<<<< HEAD
    onBlur,
    onFocus,
    onReady,
    onChange,
    onEscape,
    onClick,
    onLoadError,
    onLoaderStart,
    onNetworksChange,
    onCheckout,
    onLineItemClick,
    onConfirm,
    onCancel,
    onShippingAddressChange,
    onShippingRateChange,
=======
    onBlur = noop,
    onFocus = noop,
    onReady = noop,
    onChange = noop,
    onEscape = noop,
    onClick = noop,
    onLoadError = noop,
    onLoaderStart = noop,
    onNetworksChange = noop,
>>>>>>> c296f9e6
  }) => {
    const ctx = useElementsOrCustomCheckoutSdkContextWithUseCase(
      `mounts <${displayName}>`
    );
    const elements = 'elements' in ctx ? ctx.elements : null;
    const customCheckoutSdk =
      'customCheckoutSdk' in ctx ? ctx.customCheckoutSdk : null;
    const [element, setElement] = React.useState<stripeJs.StripeElement | null>(
      null
    );
    const elementRef = React.useRef<stripeJs.StripeElement | null>(null);
    const [domNode, setDomNode] = React.useState<HTMLDivElement | null>(null);

<<<<<<< HEAD
    const {setCart, setCartState} = useCartElementContextWithUseCase(
      `mounts <${displayName}>`,
      'customCheckoutSdk' in ctx
    );

    // For every event where the merchant provides a callback, call element.on
    // with that callback. If the merchant ever changes the callback, removes
    // the old callback with element.off and then call element.on with the new one.
    useAttachEvent(element, 'blur', onBlur);
    useAttachEvent(element, 'focus', onFocus);
    useAttachEvent(element, 'escape', onEscape);
    useAttachEvent(element, 'click', onClick);
    useAttachEvent(element, 'loaderror', onLoadError);
    useAttachEvent(element, 'loaderstart', onLoaderStart);
    useAttachEvent(element, 'networkschange', onNetworksChange);
    useAttachEvent(element, 'lineitemclick', onLineItemClick);
    useAttachEvent(element, 'confirm', onConfirm);
    useAttachEvent(element, 'cancel', onCancel);
    useAttachEvent(element, 'shippingaddresschange', onShippingAddressChange);
    useAttachEvent(element, 'shippingratechange', onShippingRateChange);

    let readyCallback: UnknownCallback | undefined;
    if (type === 'cart') {
      readyCallback = (event) => {
        setCartState(
          (event as unknown) as stripeJs.StripeCartElementPayloadEvent
        );
        onReady && onReady(event);
      };
    } else if (onReady) {
      if (type === 'expressCheckout') {
        // Passes through the event, which includes visible PM types
        readyCallback = onReady;
      } else {
        // For other Elements, pass through the Element itself.
        readyCallback = () => {
          onReady(element);
        };
      }
    }

    useAttachEvent(element, 'ready', readyCallback);

    const changeCallback =
      type === 'cart'
        ? (event: stripeJs.StripeCartElementPayloadEvent) => {
            setCartState(event);
            onChange && onChange(event);
          }
        : onChange;

    useAttachEvent(element, 'change', changeCallback);

    const checkoutCallback =
      type === 'cart'
        ? (event: stripeJs.StripeCartElementPayloadEvent) => {
            setCartState(event);
            onCheckout && onCheckout(event);
          }
        : onCheckout;

    useAttachEvent(element, 'checkout', checkoutCallback);

    React.useLayoutEffect(() => {
      if (
        elementRef.current === null &&
        domNode.current !== null &&
        (elements || customCheckoutSdk)
      ) {
        let newElement: stripeJs.StripeElement | null = null;
        if (customCheckoutSdk) {
          newElement = customCheckoutSdk.createElement(type as any, options);
        } else if (elements) {
          newElement = elements.create(type as any, options);
        }

        if (type === 'cart' && setCart) {
          // we know that elements.create return value must be of type StripeCartElement if type is 'cart',
          // we need to cast because typescript is not able to infer which overloaded method is used based off param type
          setCart((newElement as unknown) as stripeJs.StripeCartElement);
        }

        // Store element in a ref to ensure it's _immediately_ available in cleanup hooks in StrictMode
        elementRef.current = newElement;
        // Store element in state to facilitate event listener attachment
        setElement(newElement);

        if (newElement) {
          newElement.mount(domNode.current);
        }
=======
    const callOnReady = useCallbackReference(onReady);
    const callOnBlur = useCallbackReference(onBlur);
    const callOnFocus = useCallbackReference(onFocus);
    const callOnClick = useCallbackReference(onClick);
    const callOnChange = useCallbackReference(onChange);
    const callOnEscape = useCallbackReference(onEscape);
    const callOnLoadError = useCallbackReference(onLoadError);
    const callOnLoaderStart = useCallbackReference(onLoaderStart);
    const callOnNetworksChange = useCallbackReference(onNetworksChange);

    React.useLayoutEffect(() => {
      if (elementRef.current == null && elements && domNode != null) {
        const element = elements.create(type as any, options);
        elementRef.current = element;
        element.mount(domNode);
        element.on('ready', () => callOnReady(element));
        element.on('change', callOnChange);
        element.on('blur', callOnBlur);
        element.on('focus', callOnFocus);
        element.on('escape', callOnEscape);

        // Users can pass an onLoadError prop on any Element component
        // just as they could listen for the `loaderror` event on any Element,
        // but only certain Elements will trigger the event.
        (element as any).on('loaderror', callOnLoadError);

        // Users can pass an onLoaderStart prop on any Element component
        // just as they could listen for the `loaderstart` event on any Element,
        // but only certain Elements will trigger the event.
        (element as any).on('loaderstart', callOnLoaderStart);

        // Users can pass an onNetworksChange prop on any Element component
        // just as they could listen for the `networkschange` event on any Element,
        // but only the Card and CardNumber Elements will trigger the event.
        (element as any).on('networkschange', callOnNetworksChange);

        // Users can pass an onClick prop on any Element component
        // just as they could listen for the `click` event on any Element,
        // but only the PaymentRequestButton will actually trigger the event.
        (element as any).on('click', callOnClick);
>>>>>>> c296f9e6
      }
    }, [elements, customCheckoutSdk, options, setCart]);

    const prevOptions = usePrevious(options);
    React.useEffect(() => {
      if (!elementRef.current) {
        return;
      }

      const updates = extractAllowedOptionsUpdates(options, prevOptions, [
        'paymentRequest',
      ]);

      if (updates) {
        elementRef.current.update(updates);
      }
    }, [options, prevOptions]);

    React.useLayoutEffect(() => {
      return () => {
        if (
          elementRef.current &&
          typeof elementRef.current.destroy === 'function'
        ) {
          try {
            elementRef.current.destroy();
            elementRef.current = null;
          } catch (error) {
            // Do nothing
          }
        }
      };
    }, []);

    useClassName(domNode, className);

    return <div id={id} ref={setDomNode} />;
  };

  // Only render the Element wrapper in a server environment.
  const ServerElement: FunctionComponent<PrivateElementProps> = (props) => {
    // Validate that we are in the right context by calling useElementsContextWithUseCase.
    const ctx = useElementsOrCustomCheckoutSdkContextWithUseCase(
      `mounts <${displayName}>`
    );

    useCartElementContextWithUseCase(
      `mounts <${displayName}>`,
      'customCheckoutSdk' in ctx
    );
    const {id, className} = props;
    return <div id={id} className={className} />;
  };

  const Element = isServer ? ServerElement : ClientElement;

  Element.propTypes = {
    id: PropTypes.string,
    className: PropTypes.string,
    onChange: PropTypes.func,
    onBlur: PropTypes.func,
    onFocus: PropTypes.func,
    onReady: PropTypes.func,
    onEscape: PropTypes.func,
    onClick: PropTypes.func,
    onLoadError: PropTypes.func,
    onLoaderStart: PropTypes.func,
    onNetworksChange: PropTypes.func,
<<<<<<< HEAD
    onCheckout: PropTypes.func,
    onLineItemClick: PropTypes.func,
    onConfirm: PropTypes.func,
    onCancel: PropTypes.func,
    onShippingAddressChange: PropTypes.func,
    onShippingRateChange: PropTypes.func,
=======
>>>>>>> c296f9e6
    options: PropTypes.object as any,
  };

  Element.displayName = displayName;
  (Element as any).__elementType = type;

  return Element as FunctionComponent<ElementProps>;
};

export default createElementComponent;<|MERGE_RESOLUTION|>--- conflicted
+++ resolved
@@ -30,15 +30,12 @@
   onLoadError?: UnknownCallback;
   onLoaderStart?: UnknownCallback;
   onNetworksChange?: UnknownCallback;
-<<<<<<< HEAD
   onCheckout?: UnknownCallback;
   onLineItemClick?: UnknownCallback;
   onConfirm?: UnknownCallback;
   onCancel?: UnknownCallback;
   onShippingAddressChange?: UnknownCallback;
   onShippingRateChange?: UnknownCallback;
-=======
->>>>>>> c296f9e6
   options?: UnknownOptions;
 }
 
@@ -95,7 +92,6 @@
     id,
     className,
     options = {},
-<<<<<<< HEAD
     onBlur,
     onFocus,
     onReady,
@@ -111,17 +107,6 @@
     onCancel,
     onShippingAddressChange,
     onShippingRateChange,
-=======
-    onBlur = noop,
-    onFocus = noop,
-    onReady = noop,
-    onChange = noop,
-    onEscape = noop,
-    onClick = noop,
-    onLoadError = noop,
-    onLoaderStart = noop,
-    onNetworksChange = noop,
->>>>>>> c296f9e6
   }) => {
     const ctx = useElementsOrCustomCheckoutSdkContextWithUseCase(
       `mounts <${displayName}>`
@@ -135,7 +120,6 @@
     const elementRef = React.useRef<stripeJs.StripeElement | null>(null);
     const [domNode, setDomNode] = React.useState<HTMLDivElement | null>(null);
 
-<<<<<<< HEAD
     const {setCart, setCartState} = useCartElementContextWithUseCase(
       `mounts <${displayName}>`,
       'customCheckoutSdk' in ctx
@@ -226,7 +210,6 @@
         if (newElement) {
           newElement.mount(domNode.current);
         }
-=======
     const callOnReady = useCallbackReference(onReady);
     const callOnBlur = useCallbackReference(onBlur);
     const callOnFocus = useCallbackReference(onFocus);
@@ -267,7 +250,6 @@
         // just as they could listen for the `click` event on any Element,
         // but only the PaymentRequestButton will actually trigger the event.
         (element as any).on('click', callOnClick);
->>>>>>> c296f9e6
       }
     }, [elements, customCheckoutSdk, options, setCart]);
 
@@ -336,15 +318,12 @@
     onLoadError: PropTypes.func,
     onLoaderStart: PropTypes.func,
     onNetworksChange: PropTypes.func,
-<<<<<<< HEAD
     onCheckout: PropTypes.func,
     onLineItemClick: PropTypes.func,
     onConfirm: PropTypes.func,
     onCancel: PropTypes.func,
     onShippingAddressChange: PropTypes.func,
     onShippingRateChange: PropTypes.func,
-=======
->>>>>>> c296f9e6
     options: PropTypes.object as any,
   };
 
